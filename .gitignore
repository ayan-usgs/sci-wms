# Vim files
*~

# generated files
*.pyc
*.log

# Default Topology location
sciwms/apps/wms/topology/
sciwms/*.db
<<<<<<< HEAD
!.gitkeep
=======
!.gitkeep

#dev environment stuff
.pydevproject
.project

/static
>>>>>>> 572823ee
<|MERGE_RESOLUTION|>--- conflicted
+++ resolved
@@ -8,14 +8,10 @@
 # Default Topology location
 sciwms/apps/wms/topology/
 sciwms/*.db
-<<<<<<< HEAD
-!.gitkeep
-=======
 !.gitkeep
 
 #dev environment stuff
 .pydevproject
 .project
 
-/static
->>>>>>> 572823ee
+/static